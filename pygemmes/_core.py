--- conflicted
+++ resolved
@@ -41,14 +41,6 @@
         )
         self.__dargs = {}
         if model is not None:
-<<<<<<< HEAD
-            self.load_model(model, preset=preset, dpresets=dpresets, verb=verb)
-        self.__dmisc['parameters'] = self.get_dparam(
-            returnas=list,
-            eqtype=[None],
-            group=('Numerical',),
-        )
-=======
             self.load_model(
                 model,
                 from_user=from_user,
@@ -56,7 +48,6 @@
                 dpresets=dpresets,
                 verb=verb,
             )
->>>>>>> 049a57cb
 
     # ##############################
     # %% Setting / getting parameters
@@ -360,44 +351,6 @@
 
         if returnas is dict:
             return dout
-
-    def get_equations_description(self):
-        '''
-        Gives a full description of the model and its equations
-        '''
-
-        print('############# DIFFERENTIAL EQUATIONS ###########')
-        for key in self.__dmisc['dfunc_order']['ode']:
-            v = self.dparam[key]
-            print('### ', key, ' ###########')
-            print('Units        :', v['units'])
-            print('Equation     :', f'd{key}/dt=', v['source_exp'].replace(
-                'itself', key).replace('lamb', 'lambda'))
-            print('definition   :', v['definition'])
-            print('units        :', v['units'])
-            print('Comment      :', v['com'])
-            print('Dependencies :')
-            for key2 in [v2 for v2 in v['kargs'] if v2 != 'itself']:
-                v1 = self.dparam[key2]
-                print('    ', key2, (8-len(key2))*' ',
-                      v1['units'], (8-len(v1['units']))*' ', v1['definition'])
-            print(' ')
-        print('######### STATE VARIABLES EQUATIONS ###########')
-        for key in self.__dmisc['dfunc_order']['statevar']:
-            v = self.dparam[key]
-            print('### ', key, ' ###########')
-            print('Units        :', v['units'])
-            print('Equation     :', f'{key}=', v['source_exp'].replace(
-                'itself', key).replace('lamb', 'lambda'))
-            print('definition   :', v['definition'])
-            print('Comment      :', v['com'])
-            print('Dependencies :')
-            for key2 in [v2 for v2 in v['kargs'] if v2 != 'itself']:
-                v1 = self.dparam[key2]
-                print('    ', key2, (8-len(key2))*' ',
-                      v1['units'], (8-len(v1['units']))*' ', v1['definition'])
-            print(' ')
-            print(' ')
 
     # ##############################
     # %% Read-only properties
@@ -639,56 +592,6 @@
             self.__dmisc['run'] = False
             raise err
 
-    def reinterpolate_dparam(self, Npoints=100):
-        """
-        If the system has run, takes dparam and reinterpolate all values.
-        Typical use is to have lighter plots
-        DO NOT WORK WELL WITH GRID
-        NEED A RESET BEFORE A RUN TO REALLOCATE SPACE
-        Parameters
-        ----------
-        Npoints : TYPE, optional
-            DESCRIPTION. The default is 100.
-        """
-
-        P = self.__dparam
-        t = P['time']['value']
-        for k in self.__dmisc['dfunc_order']['statevar']+self.__dmisc['dfunc_order']['ode']:
-            v = P[k]['value']
-
-            newval = np.zeros([Npoints]+list(self.__dmisc['dmulti']['shape']))
-            newt = np.linspace(t[0], t[-1], Npoints)
-
-            for i in range(np.shape(newval)[1]):
-                newval[:, i] = np.interp(newt[:, i], t[:, i], v[:, i])
-            self.__dparam[k]['value'] = newval
-
-    # ##############################
-    #       Multiple run stats
-    # ##############################
-
-    def CalculateStatSensitivity(self):
-        '''
-        When there are multiple run in parrallel, will associate to each variable
-        a dict 'sensibility' in dparam, with statistical measures
-        Do not use with grid=True
-        '''
-        R = self.__dparam
-        keys = [k for k in R.keys() if R[k].get('eqtype', 'param') != 'param']
-
-        for ke in keys:
-            R[ke]['sensitivity'] = {}
-
-            val = R[ke]['value']
-
-            V = R[ke]['sensitivity']
-            V['mean'] = np.mean(val, axis=1)
-            V['stdv'] = np.std(val, axis=1)
-            V['min'] = np.amin(val, axis=1)
-            V['max'] = np.amax(val, axis=1)
-            V['median'] = np.median(val, axis=1)
-        self.__dmisc['sensitivity'] = True
-
     # ##############################
     #       Deep analysis methods
     # ##############################
