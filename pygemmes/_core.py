# -*- coding: utf-8 -*-

# %% Importations ###########

# built-in
import copy


# Common
import numpy as np


# Library-specific
from ._utilities import _utils, _class_checks, _class_utility, _cn
from ._utilities import _Network
from ._utilities import _solvers, _saveload
from ._plots._plots import _DPLOT

_FROM_USER = False


class Hub():
    """
    MOST IMPORTANT OBJECT FOR THE USER.
    given a model name, it will load it and get its logics, presets and associated values.
    It will :
        * identify what are the parameters, the state variables, the differential variables
        * find their associated properties (definition, units, values)
        * find an order of calculation

    You then access to fields value modification, the structure and properties in the model,
    simulation, plots, deeper analysis...

    INPUTS :
    * model : STRING containing the model name
    * from_user : BOOLEAN if you want to use your file (True) or the one provided in pygemmes (False)
    * preset : DICTIONNARY name of the preset in the actual dictionnary of preset
    * dpreset : DICTOFDICTOFDIC a dictionnary of preset one can use (see model creation)
    * verb : BOOLEAN True for print in terminal
    """

    def __init__(
        self,
        model=None,
        from_user=_FROM_USER,
        preset=None,
        dpresets=None,
        verb=False,
    ):

        # Initialize the models
        self.__dparam = {}
        self.__dmodel = dict.fromkeys(
            ['name', 'file', 'description', 'presets', 'preset']
        )
        self.__dmisc = dict.fromkeys(
            ['dmulti', 'dfunc_order', 'run', 'solver']
        )
        self.__dargs = {}
        if model is not None:
            self.load_model(
                model,
                from_user=from_user,
                preset=preset,
                dpresets=dpresets,
                verb=verb,
            )

        self.__dmisc['parameters'] = self.get_dparam(
            returnas=list,
            eqtype=[None],
            group=('Numerical',),
        )

    # ##############################
    # %% Setting / getting parameters
    # ##############################

    def load_model(
        self,
        model=None,
        preset=None,
        dpresets=None,
        from_user=None,
        verb=None,
    ):
        """ Load a model from a model file

        model files are named _model_<model-name>.py

        A number of pre-defined models are available from the library,
            see pgm.get_available_models() to get a list

        All pre-defined model files are copied into your $HOME/.pygemmes/
            folder so you can:
                - edit them to change some parameters
                - create new model files that will be accessible to pygemmes

        If you want to make sure you're using the default library's models and
            not your (maybe edited) model files, just use 'from_user=False'

        """

        # ------------
        # check model

        if model is None:
            if self.__dmodel.get('name') is not None:
                model = self.__dmodel.get('name')
            else:
                model = False
        if model is False:
            msg = (
                "Select a model, see get_available_models()"
            )
            raise Exception(msg)

        # -------------
        # load
        (
            self.__dmodel,
            self.__dparam,
            self.__dmisc['dmulti'],
            self.__dmisc['dfunc_order'],
            self.__dargs,
        ) = _class_checks.load_model(
            model,
            dmulti=self.__dmisc['dmulti'],
            from_user=from_user,
            verb=verb,
        )

        # ------------
        # update from preset if relevant
        if preset is not None:
            self.set_dparam(preset=preset, dpresets=dpresets, verb=verb)
        else:
            self.reset()

    def set_dparam(
        self,
        dparam=None,
        preset=None,
        dpresets=None,
        key=None,
        value=None,
        grid=None,
        verb=False,
        **kwdargs,
    ):
        """ Set the dict of input parameters (dparam) or a single param

        dparam is the large dictionary that contains:
            - fixed-value parameters
            - functions of different types (equations)

        You can provide:
            - dparam as a dict
                => will re-initialize the parameters
            - preset as a str refering to an existing preset
                => will re-initialize the parameters
            - only a (key, value) pair to change an single existing parameter
                => will change a single existing parameter value
            - a dict of existing parameters, provided with the **kwdargs syntax
                => will change all desired existing parameter values

        Typical usage
        -------------
            >>> dparam = {'alpha': 0, 'beta': 1}
            >>> hub.set_dparam(dparam=dparam)

            >>> hub = pgm.Hub('GK-Reduced')
            >>> hub.set_dparam(preset='default')

            # The following 2 syntaxes are equivalent to set a single parameter
            >>> hub.set_dparam(key='alpha', value=0)    # syntax 1
            >>> hub.set_dparam(alpha=0.1)                 # syntax 2

            # The following syntax allows to change several existing parameters
            >>> dparam_changes = {'alpha': 0., 'delta': 0.}
            >>> hub.set_dparam(**dparam_changes)
        """

        # ----------------
        # check input

        if grid is None:
            if self.__dmisc.get('dmulti') is None:
                grid = False
            else:
                grid = self.__dmisc['dmulti'].get('grid')

        # Check input: dparam xor (key, value)
        lc = [
            dparam is not None,
            preset is not None,
            key is not None and value is not None,
            len(kwdargs) > 0,
        ]
        if np.sum(lc) != 1:
            lstr = [
                '\t- {}: {}'.format(kk, vv)
                for kk, vv in [
                    ('dparam', dparam),
                    ('preset', preset),
                    ('key', key), ('value', value),
                    ('kwdargs', kwdargs),
                ]
            ]
            msg = (
                "Provide dparam xor preset xor (key, value) xor kwdargs!\n"
                "You provided:\n"
                + "\n".join(lstr)
            )
            raise Exception(msg)

        # ----------------
        # set dparam or update desired key

        if preset is not None:
            (
                self.__dparam,
                self.__dmisc['dmulti'],
                self.__dmisc['dfunc_order'],
                self.__dargs,
            ) = _class_checks.update_from_preset(
                dparam=self.__dparam,
                dmodel=self.__dmodel,
                dmulti=self.__dmisc['dmulti'],
                preset=preset,
                dpresets=dpresets,
                verb=verb,
            )
        else:

            if key is not None:
                _class_checks._set_key_value(
                    dparam=self.__dparam,
                    key=key,
                    value=value,
                    grid=grid,
                )
                dparam = self.__dparam

            elif len(kwdargs) > 0:
                for kk, vv in kwdargs.items():
                    if not isinstance(vv, dict):
                        vv = {'value': vv, 'grid': False}
                    _class_checks._set_key_value(
                        dparam=self.__dparam,
                        key=kk,
                        value=vv['value'],
                        grid=vv.get('grid'),
                    )
                dparam = self.__dparam

            # ----------------
            # Update to check consistency

            (
                self.__dparam,
                self.__dmisc['dmulti'],
                self.__dmisc['dfunc_order'],
                self.__dargs,
            ) = _class_checks.check_dparam(
                dparam=dparam,
                dmulti=self.__dmisc['dmulti'],
                verb=verb,
            )

        # reset all variables (keep only the first time step)
        self.reset()

    def get_dparam(self, condition=None, verb=None, returnas=dict, **kwdargs):
        """ Return a copy of the input parameters dict that you can filter

        Return as:
            - dict: dict
            - 'DataGFrame': a pandas DataFrame
            - np.ndarray: a dict of np.ndarrays
            - False: return nothing (useful of verb=True)

        verb:
            - True: pretty-print the chosen parameters
            - False: print nothing

        lcrit = ['key', 'dimension', 'units', 'type', 'group', 'eqtype','isneeded']

        """
        lcrit = ['key', 'dimension', 'units', 'type', 'group', 'eqtype', 'isneeded']
        lprint = [
            'parameter', 'value', 'units', 'dimension', 'symbol',
            'type', 'eqtype', 'group', 'comment',
        ]

        return _class_utility._get_dict_subset(
            indict=self.__dparam,
            verb=verb,
            returnas=returnas,
            lcrit=lcrit,
            lprint=lprint,
            condition=condition,
            **kwdargs,
        )

    def get_dparam_as_reverse_dict(
        self,
        crit=None,
        returnas=None,
        verb=None,
        **kwdargs,
    ):
        """ Return/prints a dict of units/eqtype... with a list of keys

        if crit = 'units', return a dict with:
            - keys: the unique possible values of field 'units'
            - values: for each unique unit, the corresponding list of keys

        lcrit = ['dimension', 'units', 'type', 'group', 'eqtype']

        Restrictions on the selection can be imposed by **kwdargs
        The selection is done using self.get_dparam() (single-sourced)
        """

        # -------------
        # check input

        if verb is None:
            verb = False
        if returnas is None:
            returnas = dict if verb is False else False

        lcrit = ['dimension', 'units', 'type', 'group', 'eqtype']
        if crit not in lcrit:
            msg = (
                f"Arg crit must be in: {lcrit}\n"
                f"Provided: {crit}"
            )
            raise Exception(msg)

        if crit in kwdargs.keys():
            msg = (
                "Conflict detected!:\n"
                f"{crit} is the sorting criterion => not usable for selection!"
            )
            raise Exception(msg)

        # -------------
        # create dict

        lunique = set([v0.get(crit) for v0 in self.__dparam.values()])
        dout = {
            k0: self.get_dparam(returnas=list, **{crit: k0, **kwdargs})
            for k0 in lunique
        }

        # -------------
        # print and/or return

        if verb is True:
            lstr = [f'\t- {k0}: {v0}' for k0, v0 in dout.items()]
            msg = (
                "The following selection has been identified:\n"
                + "\n".join(lstr)
            )
            print(msg)

        if returnas is dict:
            return dout

    # ##############################
    # %% Read-only properties
    # ##############################

    @property
    def dfunc_order(self):
        """ The ordered list of intermediary function names """
        return self.__dmisc['dfunc_order']

    @property
    def dmodel(self):
        """ The model identifiers """
        return self.__dmodel

    @property
    def dargs(self):
        return self.__dargs

    @property
    def dparam(self):
        return self.get_dparam(returnas=dict, verb=False)

    @property
    def dmisc(self):
        return self.__dmisc

    # ##############################
    # reset
    # ##############################

    def reset(self):
        """ Re-initializes all variables

        Only the first time step (initial values) is preserved
        All other time steps are set to nan
        """

        # reset ode variables
        for k0 in self.get_dparam(eqtype=['ode', 'statevar'], returnas=list):
            self.__dparam[k0]['value'][...] = np.nan

        # Reset initial for ode
        for k0 in self.get_dparam(eqtype=['ode'], returnas=list):
            self.__dparam[k0]['value'][0, ...] = self.__dparam[k0]['initial']

        # recompute inital value for statevar
        lstate = self.__dmisc['dfunc_order']['statevar']
        for k0 in lstate:
            # prepare dict of args
            kwdargs = {
                k1: v1[0, ...]
                for k1, v1 in self.__dargs[k0].items()
            }
            # run function
            self.__dparam[k0]['value'][0, ...] = (
                self.__dparam[k0]['func'](**kwdargs)
            )

        # set run to False
        self.__dmisc['run'] = False

    def reinterpolate_dparam(self, N=100):
        """
        If the system has run, takes dparam and reinterpolate all values.
        Typical use is to have lighter plots

        DO NOT WORK WELL WITH GRID
        NEED A RESET BEFORE A RUN TO REALLOCATE SPACE

        Parameters
        ----------
        Npoints : TYPE, optional
            DESCRIPTION. The default is 100.
        """

        P = self.__dparam
        t = P['time']['value']
        for k in self.__dmisc['dfunc_order']['statevar']+self.__dmisc['dfunc_order']['ode']:
            v = P[k]['value']

            newval = np.zeros([N]+list(self.__dmisc['dmulti']['shape']))
            newt = np.linspace(t[0], t[-1], N)

            for i in range(np.shape(newval)[1]):
                newval[:, i] = np.interp(newt[:, i], t[:, i], v[:, i])
            self.__dparam[k]['value'] = newval

    # ##############################
    #  Introspection
    # ##############################

    def __repr__(self, verb=None):
        """ This is automatically called when only the instance is entered """

        if verb is None:
            verb = True

        col0 = [
            'model',
            'preset',
            'param (fix + func)',
            'ode',
            'statevar',
            'run',
            'source',
        ]

        ar0 = [
            self.__dmodel['name'],
            self.__dmodel['preset'],
            '{} + {}'.format(
                len(self.get_dparam(returnas=list, eqtype=None))-1,
                len(self.get_dparam(returnas=list, eqtype='param'))-1,
            ),
            len(self.get_dparam(returnas=list, eqtype='ode'))-1,
            len(self.get_dparam(returnas=list, eqtype='statevar')),
            self.__dmisc['run'],
            self.__dmodel['file'],
        ]
        if verb is True:
            return _utils._get_summary(
                lar=[ar0],
                lcol=[col0],
                verb=False,
                returnas=str,
            )
        else:
            return col0, ar0

    def get_summary(self, idx=None):
        """
        INTROSPECTION TOOL :
        Print a str summary of the model, with
        * Model description
        * Parameters, their properties and their values
        * ODE, their properties and their values
        * Statevar, their properties and their values

        For more precise elements, you can do introspection using hub.get_dparam()

        INPUT :
        * idx = index of the model you want the value to be shown when there are multiple models in parrallel
        """

        print(self.dmodel['description'])

        # ----------
        # check inputs

        idx = _class_checks._check_idx(
            idx=idx,
            nt=self.__dparam.get('nt', {'value': np.nan})['value'],
            dmulti=self.__dmisc['dmulti'],
        )
        # ----------
        # starting with headr from __repr__
        col0, ar0 = self.__repr__(verb=False)

        # ----------
        # Numerical parameters
        col1, ar1 = _class_utility._get_summary_numerical(self)

        # ----------
        # parameters
        col2, ar2 = _class_utility._get_summary_parameters(self, idx=idx)

        # ----------
        # functions ODE
        col3, ar3 = _class_utility._get_summary_functions(
            self, idx=idx, eqtype=['ode'], isneeded=True)

        # ----------
        # functions Statevar
        col4, ar4 = _class_utility._get_summary_functions(
            self, idx=idx, eqtype=['statevar'], isneeded=True)

        # ----------
        # functions ODE
        col5, ar5 = _class_utility._get_summary_functions(
            self, idx=idx, eqtype=['ode'], isneeded=False)

        # ----------
        # functions Statevar
        col6, ar6 = _class_utility._get_summary_functions(
            self, idx=idx, eqtype=['statevar'], isneeded=False)

        # ----------
        # format output
        return _utils._get_summary(
            lar=[ar0, ar1, ar2, ar3, ar4, ar5, ar6],
            lcol=[col0, col1, col2, col3, col4, col5, col6],
            verb=True,
            returnas=False,
        )

    def get_equations_description(self):
        '''
        Gives a full description of the model and its equations, closer to what one
        would expect in an article.
        get_Network to get the interactive version
        '''

        print('############# DIFFERENTIAL EQUATIONS ###########')
        for key in self.__dmisc['dfunc_order']['ode']:
            v = self.dparam[key]
            print('### ', key, ' ###########')
            print('Units        :', v['units'])
            print('Equation     :', f'd{key}/dt=', v['source_exp'].replace(
                'itself', key).replace('lamb', 'lambda'))
            print('definition   :', v['definition'])
            print('units        :', v['units'])
            print('Comment      :', v['com'])
            print('Dependencies :')
            for key2 in [v2 for v2 in v['kargs'] if v2 != 'itself']:
                v1 = self.dparam[key2]
                print('    ', key2, (8-len(key2))*' ',
                      v1['units'], (8-len(v1['units']))*' ', v1['definition'])
            print(' ')
        print('######### STATE VARIABLES EQUATIONS ###########')
        for key in self.__dmisc['dfunc_order']['statevar']:
            v = self.dparam[key]
            print('### ', key, ' ###########')
            print('Units        :', v['units'])
            print('Equation     :', f'{key}=', v['source_exp'].replace(
                'itself', key).replace('lamb', 'lambda'))
            print('definition   :', v['definition'])
            print('Comment      :', v['com'])
            print('Dependencies :')
            for key2 in [v2 for v2 in v['kargs'] if v2 != 'itself']:
                v1 = self.dparam[key2]
                print('    ', key2, (8-len(key2))*' ',
                      v1['units'], (8-len(v1['units']))*' ', v1['definition'])
            print(' ')
            print(' ')

    def get_Network(self,
                    filters=(),
                    auxilliary=False,
                    screensize=1080,
                    custom=True,
                    params=False):
        _Network.Network_pyvis(self,
                               filters=filters,
                               auxilliary=auxilliary,
                               screensize=screensize,
                               custom=custom,
                               plot_params=params)

    # ##############################
    # run simulation
    # ##############################

    def run(
        self,
        compute_auxiliary=None,
        solver=None,
        verb=None,
        rtol=None,
        atol=None,
        max_time_step=None,
    ):
        """ Run the simulation, with any of the solver existing in :
            - pgm.get_available_solvers(returnas=list)
            Verb will have the following behavior :
            - none no print of the step
            - 1 at every step
            - any float (like 1.1) the iteration is written at any of these value

        Compute each time step from the previous one using:
            - parameters
            - differentials (ode)
            - intermediary functions in specified func_order

        """
        # ------------
        # check inputs
        dverb = _class_checks._run_verb_check(verb=verb)

        # ------------
        # reset variables
        self.reset()

        # time vector
        nt = self.__dparam['nt']['value']

        # ------------
        # temporary dict of input
        lode = self.__dmisc['dfunc_order']['ode']
        lstate = self.__dmisc['dfunc_order']['statevar']
        # laux = []

        # ------------
        # start time loop

        try:
            solver = _solvers.solve(
                solver=solver,
                dparam=self.__dparam,
                dmulti=self.__dmisc['dmulti'],
                lode=lode,
                lstate=lstate,
                dargs=self.__dargs,
                nt=nt,
                rtol=rtol,
                atol=atol,
                max_time_step=max_time_step,
                dverb=dverb,
            )
            self.__dmisc['run'] = True
            self.__dmisc['solver'] = solver

        except Exception as err:
            self.__dmisc['run'] = False
            raise err

    # ##############################
    #       Deep analysis methods
    # ##############################

    def calculate_variation_rate(self, epsilon=0.0001):
        '''
        Calculate all derivatives :
            * time derivative
            * time log_derivative (variation rate)
            * partial_derivatives (gradient on the other variables)
            * partial_contribution (partial_derivatives time the respective time derivate)

        partial derivative is associating to field Y a dic as {X : dY/dX} for each statevar

        accessible in :
            dparam[key]['time_derivate']
            dparam[key]['time_log_derivate']
            dparam[key]['partial_derivatives']
            dparam[key]['partial_contribution']
        '''

        R = self.__dparam

        varlist = self.dmisc['dfunc_order']['statevar'] + \
            self.dmisc['dfunc_order']['ode']

        varlist.remove('time')

        for k in varlist:
            R[k]['time_derivate'] = np.gradient(R[k]['value'], axis=0)/R['dt']['value']
            R[k]['time_log_derivate'] = R[k]['time_derivate']/R[k]['value']

            if R[k]['eqtype'] == 'ode':
                R[k]['time_dderivate'] = np.gradient(
                    R[k]['time_derivate'], axis=0)/R['dt']['value']
            # SENSITIVITY CALCULATION
            func = R[k]['func']
            args = R[k]['args']['ode']+R[k]['args']['statevar']
            if 'itself' in R[k]['kargs']:
                args += k

            argsV = {k2: R[k2]['value'] for k2 in args}

            if 'lambda' in args:
                argsV['lamb'] = argsV['lambda']
                del argsV['lambda']
                args += ['lamb']
                args.remove('lambda')
            if k in args:
                argsV['itself'] = argsV[k]
                del argsV[k]
                args += ['itself']
                args.remove(k)

            R[k]['partial_derivatives'] = {}
            for k2 in args:
                argTemp = copy.deepcopy(argsV)
                argTemp[k2] += epsilon
                if k2 == 'lamb':
                    k2 = 'lambda'
                if k2 == 'itself':
                    k2 = k
                R[k]['partial_derivatives'][k2] = (func(**argTemp)-func(**argsV))/epsilon

        # Contribution of partial derivatives
        for k in varlist:
            R[k]['partial_contribution'] = {k2: R[k]['partial_derivatives'][k2]
                                            * R[k2]['time_derivate']
                                            for k2 in R[k]['partial_derivatives'].keys()}

    def calculate_Cycles(self, ref=None, n=10):
        '''
        This function is a wrap-up on GetCycle to do it on all variables.

        For each variables, it calculates the cycles properties
        ref is the reference variable on which the time of cycles is determined
        by default the variable detect cycles in itself

        n : int, number of harmonics calculated in fourier decomposition
        '''

        leq = ['ode', 'statevar']
        fields = ['reference',
                  'period_indexes',
                  'period_T_intervals',
                  't_mean_cycle',
                  'period_T',
                  'meanval',
                  'medval',
                  'stdval',
                  'minval',
                  'maxval']
        Nsys = self.dmisc['dmulti']['shape'][0]

        for var, dic1 in self.get_dparam(returnas=dict, eqtype=leq).items():
            self.__dparam[var]['cycles'] = [{k: [] for k in fields} for i in range(Nsys)]

        for var, dic1 in self.get_dparam(returnas=dict, eqtype=leq).items():
            for idx in range(Nsys):
                if ref is None:
                    self.__dparam[var]['cycles'][idx]['reference'] = var
                    self._FillCycles(var, var, idx, n=n)
                else:
                    self.__dparam[var]['cycles'][idx]['reference'] = ref
                    self._FillCycles(var, ref, idx, n=n)

        self.reverse_cycles_dic()

    def _FillCycles(self, var, ref='lambda', id=0, n=10):
        '''
        it calculates the cycles properties
        ref is the reference variable on which the time of cycles is determined
        by default the variable detect cycles in itself

        var : name of the variable we are working on
        ref : reference for the oscillations detections
        '''

        # Get the new dictionnary to edit
        dic = self.__dparam[var]
        dic1 = self.__dparam[var]['cycles'][id]

        # check if reference has already calculated its period
        # the reference has cycle and this cycle has been calculated on itself
        ready = False
        if 'cycles' in self.__dparam[ref].keys():
            dic2 = self.__dparam[ref]['cycles'][id]
            if (dic2['reference'] == ref and 'period_indexes' in dic2):
                # We can take the reference as the base
                ready = True
        # If there is no good reference
        # We calculate it and put
        if not ready:
            self._findCycles(ref, id)
            dic2 = self.__dparam[ref]['cycles'][id]

        for key in ['period_indexes', 'period_T_intervals',
                    't_mean_cycle', 'period_T']:
            dic1[key] = copy.deepcopy(dic2[key])

        tim = self.__dparam['time']['value']
        dic1['period_T_intervals'] = [[tim[idx[0], 0], tim[idx[1], 0]]
                                      for idx in dic1['period_indexes']]
        dic1['t_mean_cycle'] = [
            (t[0] + t[1]) / 2 for t in dic1['period_T_intervals']]
        dic1['period_T'] = [
            (t[1] - t[0]) for t in dic1['period_T_intervals']]
        dic1['frequency'] = [
            1/(t[1] - t[0]) for t in dic1['period_T_intervals']]

        # Fill for each the characteristics
        values = dic['value'][:, id]
        # print(var, dic1)
        dic1['meanval'] = [np.mean(values[idx[0]:idx[1]])
                           for idx in dic1['period_indexes']]
        dic1['medval'] = [np.median(values[idx[0]:idx[1]])
                          for idx in dic1['period_indexes']]
        dic1['stdval'] = [np.std(values[idx[0]:idx[1]])
                          for idx in dic1['period_indexes']]
        dic1['minval'] = [np.amin(values[idx[0]:idx[1]])
                          for idx in dic1['period_indexes']]
        dic1['maxval'] = [np.amax(values[idx[0]:idx[1]])
                          for idx in dic1['period_indexes']]

        #print([values[idx[0]:idx[1]] for idx in dic1['period_indexes']])

        Coeffs = [_cn(values[idx[0]:idx[1]], n)
                  for idx in dic1['period_indexes']]
        dic1['Coeffs'] = [Coeffs[i][1:]/Coeffs[i][1]
                          for i in range(len(Coeffs))]
        dic1['Harmonicity'] = [np.sum(Coeffs[i][1:]**2)/np.sum(Coeffs[i]**2)
                               for i in range(len(Coeffs))]

    def _findCycles(self, refval, idx=0):
        '''
        Detect all positions of local maximums and the time that is linked
        '''
        # initialisation
        periods = []
        id1 = 1

        dic1 = self.__dparam[refval]['cycles'][idx]
        val = self.__dparam[refval]['value'][:, idx]

        # identification loop
        while id1 < len(val) - 2:
            if (val[id1] > val[id1 - 1] and
                    val[id1] > val[id1 + 1]):
                periods.append(1 * id1)
            id1 += 1

        # Fill the formalism
        self.__dparam[refval]['cycles'][idx]['period_indexes'] = [
            [periods[i], periods[i + 1]] for i in range(len(periods) - 1)
        ]
        tim = self.__dparam['time']['value']
        dic1 = self.__dparam[refval]['cycles'][idx]
        dic1['period_T_intervals'] = [[tim[idx[0]], tim[idx[1]]]
                                      for idx in dic1['period_indexes']]
        dic1['t_mean_cycle'] = [
            (t[0] + t[1]) / 2 for t in dic1['period_T_intervals']]
        dic1['period_T'] = [
            (t[1] - t[0]) for t in dic1['period_T_intervals']]
        dic1['reference'] = refval

    def reverse_cycles_dic(self):
        leq = ['ode', 'statevar']
        for var, dic1 in self.get_dparam(returnas=dict, eqtype=leq).items():
            c = dic1['cycles']
            newcycles = {k: [] for k in c[0].keys()}
            for i in range(len(c)):
                for k in c[i].keys():
                    newcycles[k].append(c[i][k])

            self.__dparam[var]['cycles_bykey'] = copy.deepcopy(newcycles)

    # ##############################
    #       Multiple run stats
    # ##############################

    def calculate_StatSensitivity(self):
        '''
        When there are multiple run in parrallel, will associate to each variable
        a dict 'sensibility' in dparam, with statistical measures

        Do not use with grid=True
        '''
        R = self.__dparam
        keys = [k for k in R.keys() if R[k].get('eqtype', 'param') != 'param']

        for ke in keys:
            R[ke]['sensitivity'] = {}

            val = R[ke]['value']

            V = R[ke]['sensitivity']
            V['mean'] = np.mean(val, axis=1)
            V['stdv'] = np.std(val, axis=1)
            V['min'] = np.amin(val, axis=1)
            V['max'] = np.amax(val, axis=1)
            V['median'] = np.median(val, axis=1)
        self.__dmisc['sensitivity'] = True

    # ##############################
    #       Convergence toward a point
    # ##############################
    def calculate_ConvergeRate(self, finalpoint):
        '''
        Will calculate how the evolution of the distance of each trajectory to
        the final point.
        Then, it fit the trajectory with an exponential, and return the rate
        of decrease of this exponential (the bigger the more stable).

        finalpoint has to be :
            { 'field1' : number1,
              'field2' : number2,
              'field3' : number3}
        '''
        # Final step studies ##################
        R = self.get_dparam(key=[k for k in finalpoint]+['time'], returnas=dict)
        Coords = [R[k]['value']-finalpoint[k] for k in finalpoint.keys()]
        dist = np.linalg.norm(Coords, axis=0)
        t = R['time']['value'][:, 0]

        # Fit using an exponential ############
        Nsys = self.dmisc['dmulti']['shape'][0]
        ConvergeRate = np.zeros(Nsys)
        for i in range(Nsys):
            if (np.isnan(np.sum(dist[:, i])) or np.isinf(np.sum(dist[:, i]))):
                ConvergeRate[i] = -np.inf
            else:
                fit = np.polyfit(t,
                                 np.log(dist[:, i]),
                                 1,
                                 w=np.sqrt(dist[:, i]))
                ConvergeRate[i] = -fit[0]
        return ConvergeRate

    # ##############################
    #       plotting methods
    # ##############################

    def plot_preset(self, preset=None):
        '''
        Automatically plot all functions that are defined in _plot.py, associated with the preset

        If a preset is loaded, you do not need to precise it when using the function
        If no preset is loaded, you can try to plot its associated plots by calling it.
        '''

        if preset is None:
            preset = self.dmodel['preset']
        tempd = self.dmodel['presets'][preset]['plots']

<<<<<<< HEAD
=======
        # print(tempd)

>>>>>>> 33738f31
        for plot, funcplot in _DPLOT.items():
            for argl in tempd.get(plot, []):
                funcplot(self, **argl)

    def plot(
        self,
        mode=False,
        # for forcing a color / label
        color=None,
        label=None,
        # for figure creation
        dax=None,
        ncols=None,
        sharex=None,
        tit=None,
        wintit=None,
        dmargin=None,
        fs=None,
        dleg=None,
        show=None,
        # for selection of data
        idx=None,
        eqtype=None,
        **kwdargs,
    ):
        """
        Launch the basic plot: time traces
        """

        # -------------
        # check inputs

        idx = _class_checks._check_idx(
            idx=idx,
            nt=self.__dparam['nt']['value'],
            dmulti=self.__dmisc.get('dmulti'),
        )

        return _DPLOT['timetrace'](
            self,
            mode=mode,
            # for forcing a color / label
            color=color,
            label=label,
            # for figure creation
            dax=dax,
            ncols=ncols,
            sharex=sharex,
            tit=tit,
            wintit=wintit,
            dmargin=dmargin,
            fs=fs,
            dleg=dleg,
            show=show,
            # for selection of data
            idx=idx,
            eqtype=eqtype,
            **kwdargs,

        )

    # ##############################
    #       data conversion
    # ##############################

    def _to_dict(self):
        """ Convert instance to dict """

        dout = {
            'dmodel': copy.deepcopy(self.__dmodel),
            'dparam': self.get_dparam(returnas=dict, verb=False),
            'dmisc': copy.deepcopy(self.__dmisc),
            'dargs': copy.deepcopy(self.__dargs),
        }
        return dout

    @classmethod
    def _from_dict(cls, dout=None, model_file=None):
        """ Create an instance from a dict """

        # --------------
        # check inputs
        c0 = (
            isinstance(dout, dict)
            and sorted(dout.keys()) == ['dargs', 'dmisc', 'dmodel', 'dparam']
            and all([isinstance(dd, dict) for dd in dout.values()])
        )
        if not c0:
            msg = (
                "Arg dout must be a dict of the form:\n"
                "{'dargs': dict, 'dmisc': dict, 'dparams': dict}\n"
                f"You provided:\n{dout}"
            )
            raise Exception(msg)

        # -------------
        # rebuild all functions from source, if necessary
        c0 = any([
            v0.get('source_kargs') is not None
            and not hasattr(v0.get('func'), '__call__')
            for k0, v0 in dout['dparam'].items()
        ])
        if c0:
            _saveload.rebuild_func_from_source(dout, model_file=model_file)

        # -------------------
        # create instance
        obj = cls()
        obj.__dmodel = dict(dout['dmodel'])
        obj.__dparam = {k0: dict(v0) for k0, v0 in dout['dparam'].items()}
        obj.__dmisc = dict(dout['dmisc'])
        obj.__dargs = dict(dout['dargs'])

        # update default args for functions
        _class_checks._update_func_default_kwdargs(
            lfunc=obj.get_dparam(returnas=list, eqtype=(None,)),
            dparam=obj.__dparam,
            dmulti=obj.__dmisc['dmulti'],
        )

        # re-pass dargs by reference
        obj.__dargs = _class_checks.get_dargs_by_reference(
            obj.__dparam,
            dfunc_order=obj.__dmisc['dfunc_order'],
        )

        return obj

    # ##############################
    #       saving methods
    # ##############################

    def save(self, path=None, name=None, fmt=None, verb=None, returnas=None):
        """ Save the instance

        Saved files are stored in path/fullname.ext
        The extension (ext) depends on the format (fmt) chosen for saving
        The file full name (fullname) is the concatenation of a base default
        name and a user-defined name.
            ex.: Output_MODELNAME_USERDEFINEDNAME.ext
        where MODELNAME is the model's name

        By default path is set to 'output/', but the user can overload it

        """

        return _saveload.save(
            self,
            path=path,
            name=name,
            fmt=fmt,
            verb=verb,
            returnas=returnas,
        )

    # ##############################
    #       replication methods
    # ##############################

    def copy(self):
        """ Return a copy of the instance """

        dout = self._to_dict()
        return self.__class__._from_dict(dout=dout)

    # ##############################
    #       comparison methods
    # ##############################

    def __eq__(
        self,
        other,
        atol=None,
        rtol=None,
        verb=None,
        return_dfail=None,
    ):
        """ Automatically called when testing obj1 == obj2 """
        return _class_utility._equal(
            self, other,
            atol=atol,
            rtol=rtol,
            verb=verb,
            return_dfail=return_dfail,
        )<|MERGE_RESOLUTION|>--- conflicted
+++ resolved
@@ -977,11 +977,8 @@
             preset = self.dmodel['preset']
         tempd = self.dmodel['presets'][preset]['plots']
 
-<<<<<<< HEAD
-=======
         # print(tempd)
 
->>>>>>> 33738f31
         for plot, funcplot in _DPLOT.items():
             for argl in tempd.get(plot, []):
                 funcplot(self, **argl)
