--- conflicted
+++ resolved
@@ -6,7 +6,7 @@
 
 
 from ._def_fields import _DFIELDS, _LIBRARY, _complete_DFIELDS
-from pygemmes._utilities import _utils
+
 
 _PATH_HERE = os.path.dirname(__file__)
 _PATH_USER_HOME = os.path.expanduser('~')
@@ -72,11 +72,7 @@
     details=None,
     returnas=None,
     verb=None,
-<<<<<<< HEAD
-    showdiagram=False
-=======
     from_user=None,
->>>>>>> 049a57cb
 ):
 
     # -----------------
@@ -170,41 +166,4 @@
     elif returnas is dict:
         return dmod
     elif returnas is str:
-        return msg
-
-
-def get_dfields_overview():
-
-    # ----------------
-    # get sub-dict of interest
-    dparam_sub = _DFIELDS
-
-    # ------------------
-    # get column headers
-    col2 = [
-        'Field', 'definition', 'group', 'value', 'units',
-
-    ]
-
-    # ------------------
-    # get values
-
-    ar2 = [
-        [k0,
-         v0['definition'],
-         v0['group'],
-         v0['value'],
-         v0['units'],
-
-         ]
-        for k0, v0 in dparam_sub.items()
-    ]
-
-    print(f'{len(dparam_sub)} fields in the library \n')
-
-    return _utils._get_summary(
-        lar=[ar2],
-        lcol=[col2],
-        verb=True,
-        returnas=False,
-    )+        return msg