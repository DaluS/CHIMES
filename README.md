
<p align="center">
  <img src="https://github.com/DaluS/CHIMES/assets/11523050/59cb2a80-107f-401c-95f4-c1e16933c086" alt="LOGO" width="600"/>
</p>

![image](https://img.shields.io/badge/Status-Beta-yellow)


![image](https://img.shields.io/badge/Python-FFD43B?style=for-the-badge&logo=python&logoColor=blue)
![image](https://img.shields.io/badge/Numpy-777BB4?style=for-the-badge&logo=numpy&logoColor=white)
![image](https://img.shields.io/badge/Pandas-2C2D72?style=for-the-badge&logo=pandas&logoColor=white)
![image](https://img.shields.io/badge/Plotly-239120?style=for-the-badge&logo=plotly&logoColor=white)

[![Maintained](https://img.shields.io/badge/Maintained-Yes-brightgreen.svg)](https://github.com/georgetown-ejp/CHIMES/pulse)
[![Coverage Status](https://coveralls.io/repos/github/SDXorg/pysd/badge.svg?branch=master)](https://coveralls.io/github/dalus/CHIMES?branch=devel)
[![Contributions](https://img.shields.io/badge/contributions-welcome-blue.svg)](https://pysd.readthedocs.io/en/latest/development/development_index.html)

# CHIMES

CHIMES is a user-friendly library to explore, prototype, analyze and couple dynamical models in python.
It is built for both beginners and advanced users and provides access to complex tensorial dynamics resolution if needed. 

CHIMES means **C**ore for **H**olisitic **I**ntertwined **M**odel for **E**nvironmental **S**implexity. 

Developed initially as an internal tool for the Environmental Justice Program (EJP) at Georgetown, CHIMES has evolved into an open-source numerical environment with a range of features:

- An ensemble of user-friendly methods to manipulate, run, explore, and save models and their simulations
- A model base containing macroeconomic, climate, agent-based, circuits, and partial differential equation models. Each model includes logic, presets, explanations, and examples.
- A field base (quantities relevant to describe the systems such as temperature, price and GDP) with definitions, symbols, and units that can be shared across models.
- A Database that contains the value of the real world related to models (WIP)
- A tensor-based resolution system with an RK4 solver, facilitating efficient parallel and complex structure modelling.
- An ensemble of `get` and `set` methods for understanding and modifying model conditions.
- Additional methods for sensitivity and stability analyses.
- Easy-to-access plots for visualizing model outputs.
- A methodology for coupling external models through an API.

  
The main difference with the standard dynamical system library are:
1. the operations are based on tensors (hence easy parallel run for sensitivity, multi-regions, multi-agents, multi-sector, multi-whatever)
2. it uses model files written in Python (easy to do operations on models, easy to share)
3. It comes with many practical tools to make your life easy!

## **<div align="center">[There is a wiki that tells you everything about the library here!](https://github.com/DaluS/CHIMES/wiki/Home)</div>**

![image](https://github.com/DaluS/CHIMES/assets/11523050/a37b3b8b-2e9e-46cc-8c0e-51746c3590f4)

<<<<<<< HEAD

## TL:DR USE 

If you are not in a hurry, read the section "Exploring the content" rather than this. 
If you already have the code, you can go in `docs/tutorial` and explore each ipynb that will show you the main properties
You can also check `notebooks/` folder that contains notebooks of users willing to share them, with inspirations for your own !
 
**To load and run a model**
Always use `?` and `tab` (help and autocompletion) to know what is in each element. 
=======
*Some illustrations of what you can do with CHIMES using just the library*

## Short tutorial 

Always use `?` and `tab` (help and autocompletion) to know what is in each element. The methods often use the same `get`, `set`, and `calculate` conventions for method names.
>>>>>>> eac1429a

```
import chimes as chm 
chm.get_available_model() # See all available models

#we assume you want to run the model 'MODEL' 
hub=chm.Hub('MODEL') # will load the model in a hub using the default values
hub.run() # will simulate 100 years on a 0.1 timestep
hub.plot() # will plot all the fields by their units
```

**To explore a model**
```
hub=chm.Hub('modelname')      # Load a model file from `get_available_models()`
hub=chm.load_saved('nameofthefile') # Load a previous hub from `get_available_saves()`
hub.get_Network()             # Create a causal network of the model logics
hub.get_summary()             # Tell you everything about the model 
R = hub.get_dfields()          # Give you access to all fields inside the hub
hub.get_presets()             # Give you all presets you can load
hub.get_supplements()         # Give you all the supplementary functions available
```

**To change values**
```
hub.set_fields(field=value) # Apply it before a run !
```

## Authors

* [**Paul Valcke**](https://github.com/DaluS) - *Initial project, architecture, models, toolboxes, matplotlib, core* -
* [**Didier Vezinet**](https://github.com/Didou09) - *Class set, initial structure* -
* [**Stephen Kent**](https://github.com/stephen-kent) - *Server structure, refractors, dashboard* -
* [**Weiye Zhu**](https://github.com/I-dontlikeit) - *Redivis-exiobase coupling* - 

See also the list of [contributors](https://github.com/georgetown-ejp/CHIMES/contributors) who participated in this project.


<|MERGE_RESOLUTION|>--- conflicted
+++ resolved
@@ -44,24 +44,6 @@
 
 ![image](https://github.com/DaluS/CHIMES/assets/11523050/a37b3b8b-2e9e-46cc-8c0e-51746c3590f4)
 
-<<<<<<< HEAD
-
-## TL:DR USE 
-
-If you are not in a hurry, read the section "Exploring the content" rather than this. 
-If you already have the code, you can go in `docs/tutorial` and explore each ipynb that will show you the main properties
-You can also check `notebooks/` folder that contains notebooks of users willing to share them, with inspirations for your own !
- 
-**To load and run a model**
-Always use `?` and `tab` (help and autocompletion) to know what is in each element. 
-=======
-*Some illustrations of what you can do with CHIMES using just the library*
-
-## Short tutorial 
-
-Always use `?` and `tab` (help and autocompletion) to know what is in each element. The methods often use the same `get`, `set`, and `calculate` conventions for method names.
->>>>>>> eac1429a
-
 ```
 import chimes as chm 
 chm.get_available_model() # See all available models
