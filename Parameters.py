<<<<<<< HEAD
# -*- coding: utf-8 -*-
"""
PARAMETERS FOR GOODWIN-KEEN LIKE MODELS
"""
import numpy as np

def Modifications(params,parnum):
    """
    FOR THE MOMENT DOES NOTHING ! """
    return params

def parnum():
    '''
    Contains all numerical parameters needed for temporal and spatial resolution
    '''

    parNum={
        'Tmax' : 100,       # Duration of simulation    
        'Nx'   : 1,         # Number of similar systems evolving in parrallel

        'dt'   : 0.01,        # Timestep (fixed timestep method)    
    }

    ### INTERMEDIARY VALUES 
    parNum['Tstore']     = parNum['dt']                         # Time between two storage (if StorageMode=full, it goes to dt)
    parNum['Nt']         = int(parNum['Tmax']/parNum['dt'])         # Number of temporal iteration          
    parNum['Ns']         = int(parNum['Tmax']/parNum['Tstore'])+1   # Number of elements stored
    return parNum

def initCond(p,parNum):
    '''
    Determine the initial conditions that are used by the system to iterate on
    '''

    v1 = np.ones(parNum['Nx']) ### Pratical notation for more readable code : 
                           ### an array with 1 everywhere
    ic = {
        ### INTENSIVE VARIABLES 
        'd'      : v1*1.,
        'omega'  : v1*p['omega0'],
        'lambda' : v1*p['lambdamax'],
        't'      : v1*0,

        ### CLIMATE VARIABLES FOR MINIMODEL
        'CO2at_ini' : v1*851   ,
        'CO2up_ini' : v1*460   ,
        'CO2lo_ini' : v1*1740  ,
        'T_ini'     : v1*0     ,

        ### INITIAL EXTENSIVE VARIABLES 
        'Y' : v1*1 , # GDP
        'N' : v1*1 , # Population
        'a' : v1*1 , # productivity
        'p' : v1*1 , # Price
    }

    ### DEDUCED FROM PREVIOUS ONES 
    ic['D'] = ic['d']*ic['Y']
    ic['K'] = ic['Y']*p['nu']
    ic['L'] = ic['lambda']*ic['N']
    ic['W'] = ic['omega']*ic['a']

    return ic

def BasicParameters():
    """
    Create a dictionnary containing all the "phyiscal" parameters necessary 
    for the simulation. Their description is in comment here. 
    """
    params = {
        # Population evolution 
        'beta'   : 0.025,                      # Rate of population growth     (y^-1)
        'PopSat' : 10000,                      # Ratio between initial and maximal population 
        'alpha'  : 0.02,                       # Rate of productivity increase (y^-1)

        # Capital properties
        'delta1' : 0.005,                      # Rate of WORKING capital depletion (y^-1)

        # Production 
        'nu'    : 3,                           # Kapital to output ratio as in Leontiev. CAREFUL IN CES this is 1/A
        'eta'   : 1000,                        # CES Only eta =1/(1+substituability)
        'b'     : .5,                          # CES parameter : capital part of the production 
        'z'     : 1,                           # Markup on salary estimation

        # INTEREST / Price
        'r'        : .03,                      # Interest at the bank
        'etaP'     : .192,                     # Typical rate for inflation
        'muP'      : 1.3,                      # Mark-up of price
        'gammaP'   : 1,                        # Money-illusion 

        ### FUNCTIONS AND THEIR PARAMETERS ########################################
        # PHILIPS CURVE (employement-salary increase)
        'phinul'   : 0.04,                     # Unemployement rate at which there is no salary increase with no inflation

        # KEEN INVESTMENT FUNCTION (profit-investment function)
        'k0'       : -0.0065,
        'k1'       : np.exp(-5),
        'k2'       : 20,

        # LINEAR DIVIDENT PROFITS 
        'div0'     : 0.138, # Part of GDP as dividends when pi=0
        'div1'     : 0.473, # Slope 

        # Coupling Effets (EDP) ##################################################
        'g1'  : .0    ,                       # GLOBAL         EFFECTS OF LAMBDA (Mean field)
        'g2'  : .00   ,                       # WITH NEIGHBORS EFFECTS OF LAMBDA (field)
        'muI' : 0     ,                       # 
        'muN' : 0     ,                       #

        # RELAXATION-BUFFER DYNAMICS #############################################
        'tauR'   : 2.0,                       # Typical time for recruitement (y)
        'tauF'   : 0.1,                       # Typical time for firing       (y)
        'tauLam' : 2. ,                       # Typical time for employement information 
        'tauK'   : 2  ,                       # Typical time on new capital integration

        #### GEMMES PARAMETERS ###################################################
        'theta'  : 2.6,                   # Convexity on abattement cost function
        'dsigma' : - 0.001,               # Variation rate of the growth of emission intensity 
        'dPBS'   : - 0.005,               # Growth rate of back-stop technology price   
        'dPc'    : 0, #[CORRECT]          # Growth rate of back-stop technology price 
        'dEland' : - 0.022,               # Growth rate of land use change in CO2 emission

        # Damage function (on GDP)
        '''D = 1 - (1 + p['pi1']*T + p['pi2']*T**2 + p['pi3']*T**p['zeta'] )**(-1)'''
        'pi1' : 0         ,                # Linear temperature impact
        'pi2' : .00236    ,                # Quadratic temperature impact
        'pi3' : .00000507 ,                # Weitzmann Damage temperature impact 
        'zeta': 6.754     ,                # Weitzmann impact 
        'fk'  : 1/3       ,                # Fraction of environmental damage 
                                           # allocated to the stock of capital
        # Climate model
        'Phi12'   : .024 ,#Transfer of carbon from atmosphere to biosphere
        'Phi23'   : .001 ,#Transfer from biosphere to stock

        'C'     : 1/.098 ,# Heat capacity of fast-paced climate
        'C0'    : 3.52   ,# Heat capacity of inertial component of climate
        'gamma' : 0.0176 ,# Heat exchange coefficient between layer
        'Tsens' : 3.1    ,# Climate sensibility

        'dFexo' : 0,
        'FexoMax' : 0 ,
        'F2CO2'   : 3.681 # W/M2, doubling CO2 impact on forced radiations
    }

    params['omega0']     = 1-params['nu']*(params['alpha']+
                                           params['beta']+
                                           params['delta1'])  # Solow point of a classic goodwin system          
    params['phi0']       = params['phinul']    / (1- params['phinul']**2)          # Based on Phinul value
    params['phi1']       = params['phinul']**(3) / (1- params['phinul']**2)        # Based on Phinul value
    params['lambdamin']  = 1- np.sqrt( params['phi1']/(params['alpha']+
                                                       params['phi0'])) # Same
    params['lambdamax']  = .98
    return params
=======
# -*- coding: utf-8 -*-
"""
PARAMETERS FOR GOODWIN-KEEN LIKE MODELS
"""
import numpy as np

def Modifications(params,parnum):
    """
    FOR THE MOMENT DOES NOTHING ! """
    return params

def parnum():
    '''
    Contains all numerical parameters needed for temporal and spatial resolution
    '''

    parNum={
    'Tmax' : 30,       # Duration of simulation    
    'Nx'   : 1,         # Number of similar systems evolving in parrallel

    'dt'   : 0.01,        # Timestep (fixed timestep method)    
    } 
        
    ### INTERMEDIARY VALUES 
    parNum['Tstore']     = parNum['dt']                         # Time between two storage (if StorageMode=full, it goes to dt)
    parNum['Nt']         = int(parNum['Tmax']/parNum['dt'])         # Number of temporal iteration          
    parNum['Ns']         = int(parNum['Tmax']/parNum['Tstore'])+1   # Number of elements stored
    return parNum 

def initCond(p,parNum):
    '''
    Determine the initial conditions that are used by the system to iterate on
    '''
    
    v1 = np.ones(parNum['Nx']) ### Pratical notation for more readable code : 
                           ### an array with 1 everywhere
    ic={
    ### INTENSIVE VARIABLES 
    'd'      : v1*.1,
    'omega'  : v1*p['omega0'],
    'lambda' : v1*p['lambdamax'],
    't'      : v1*0,    

    ### CLIMATE VARIABLES FOR MINIMODEL
    'CO2at_ini' : v1*851   ,
    'CO2up_ini' : v1*460   ,
    'CO2lo_ini' : v1*1740  ,
    'T_ini'     : v1*0     ,
    
    ### INITIAL EXTENSIVE VARIABLES 

    'N' : v1*1 , # Population
    'a' : v1*1 , # productivity
    'p' : v1*1 , # Price
    } 
    
    ### DEDUCED FROM PREVIOUS ONES 
    ic['Y'] = ic['lambda']*ic['a']*ic['N']
    ic['D'] = ic['d']*ic['Y']
    ic['K'] = ic['Y']*p['nu']
    ic['L'] = ic['lambda']*ic['N']
    ic['W'] = ic['omega']*ic['a']

    return ic 

def BasicParameters():
    """
    Create a dictionnary containing all the "phyiscal" parameters necessary 
    for the simulation. Their description is in comment here. 
    """
    params = { 
    # Population evolution 
    'beta'   : 0.025,                      # Rate of population growth     (y^-1)
    'PopSat' : 10000,                      # Ratio between initial and maximal population 
    'alpha'  : 0.02,                       # Rate of productivity increase (y^-1)
    
    # Capital properties
    'delta1' : 0.005,                      # Rate of WORKING capital depletion (y^-1)
    
    # Production 
    'nu'    : 3,                           # Kapital to output ratio as in Leontiev. CAREFUL IN CES this is 1/A
    'eta'   : 1000,                        # CES Only eta =1/(1+substituability)
    'b'     : .5,                          # CES parameter : capital part of the production 
    'z'     : 1,                           # Markup on salary estimation
    
    # INTEREST / Price
    'r'        : .03,                      # Interest at the bank
    'etaP'     : .192,                     # Typical rate for inflation
    'muP'      : 1.3,                      # Mark-up of price
    'gammaP'   : 0.1,                        # Money-illusion 
    
    ### FUNCTIONS AND THEIR PARAMETERS ########################################
    # PHILIPS CURVE (employement-salary increase)
    'phinul'   : 0.04,                     # Unemployement rate at which there is no salary increase with no inflation
   
    # KEEN INVESTMENT FUNCTION (profit-investment function)
    'k0'       : -0.0065,     
    'k1'       : np.exp(-5),
    'k2'       : 20,
    
    # LINEAR DIVIDENT PROFITS 
    'div0'     : 0.138, # Part of GDP as dividends when pi=0
    'div1'     : 0.473, # Slope 

    # Coupling Effets (EDP) ##################################################
    'g1'  : .0    ,                       # GLOBAL         EFFECTS OF LAMBDA (Mean field)
    'g2'  : .00   ,                       # WITH NEIGHBORS EFFECTS OF LAMBDA (field)
    'muI' : 0     ,                       # 
    'muN' : 0     ,                       #

    # RELAXATION-BUFFER DYNAMICS #############################################
    'tauR'   : 2.0,                       # Typical time for recruitement (y)
    'tauF'   : 0.1,                       # Typical time for firing       (y)
    'tauLam' : 2. ,                       # Typical time for employement information 
    'tauK'   : 2  ,                       # Typical time on new capital integration
    
    #### GEMMES PARAMETERS ###################################################
    'theta'  : 2.6,                   # Convexity on abattement cost function
    'dsigma' : - 0.001,               # Variation rate of the growth of emission intensity 
    'dPBS'   : - 0.005,               # Growth rate of back-stop technology price   
    'dPc'    : 0, #[CORRECT]          # Growth rate of back-stop technology price 
    'dEland' : - 0.022,               # Growth rate of land use change in CO2 emission
    
    # Damage function (on GDP)
    '''D = 1 - (1 + p['pi1']*T + p['pi2']*T**2 + p['pi3']*T**p['zeta'] )**(-1)'''
    'pi1' : 0         ,                # Linear temperature impact
    'pi2' : .00236    ,                # Quadratic temperature impact
    'pi3' : .00000507 ,                # Weitzmann Damage temperature impact 
    'zeta': 6.754     ,                # Weitzmann impact 
    'fk'  : 1/3       ,                # Fraction of environmental damage 
                                       # allocated to the stock of capital
    # Climate model
    'Phi12'   : .024 ,#Transfer of carbon from atmosphere to biosphere
    'Phi23'   : .001 ,#Transfer from biosphere to stock
    
    'C'     : 1/.098 ,# Heat capacity of fast-paced climate
    'C0'    : 3.52   ,# Heat capacity of inertial component of climate
    'gamma' : 0.0176 ,# Heat exchange coefficient between layer
    'Tsens' : 3.1    ,# Climate sensibility
    
    'dFexo' : 0,
    'FexoMax' : 0 ,
    'F2CO2'   : 3.681 # W/M2, doubling CO2 impact on forced radiations
       
    }
    
    params['omega0']     = 1-params['nu']*(params['alpha']+
                                           params['beta']+
                                           params['delta1'])  # Solow point of a classic goodwin system          
    params['phi0']       = params['phinul']    / (1- params['phinul']**2)          # Based on Phinul value
    params['phi1']       = params['phinul']**(3) / (1- params['phinul']**2)        # Based on Phinul value
    params['lambdamin']  = 1- np.sqrt( params['phi1']/(params['alpha']+
                                                       params['phi0'])) # Same
    params['lambdamax']  = .98     
    return params


   
>>>>>>> 8ee1bfdf
<|MERGE_RESOLUTION|>--- conflicted
+++ resolved
@@ -1,14 +1,17 @@
-<<<<<<< HEAD
 # -*- coding: utf-8 -*-
 """
 PARAMETERS FOR GOODWIN-KEEN LIKE MODELS
 """
+
+
 import numpy as np
+
 
 def Modifications(params,parnum):
     """
     FOR THE MOMENT DOES NOTHING ! """
     return params
+
 
 def parnum():
     '''
@@ -151,164 +154,4 @@
     params['lambdamin']  = 1- np.sqrt( params['phi1']/(params['alpha']+
                                                        params['phi0'])) # Same
     params['lambdamax']  = .98
-    return params
-=======
-# -*- coding: utf-8 -*-
-"""
-PARAMETERS FOR GOODWIN-KEEN LIKE MODELS
-"""
-import numpy as np
-
-def Modifications(params,parnum):
-    """
-    FOR THE MOMENT DOES NOTHING ! """
-    return params
-
-def parnum():
-    '''
-    Contains all numerical parameters needed for temporal and spatial resolution
-    '''
-
-    parNum={
-    'Tmax' : 30,       # Duration of simulation    
-    'Nx'   : 1,         # Number of similar systems evolving in parrallel
-
-    'dt'   : 0.01,        # Timestep (fixed timestep method)    
-    } 
-        
-    ### INTERMEDIARY VALUES 
-    parNum['Tstore']     = parNum['dt']                         # Time between two storage (if StorageMode=full, it goes to dt)
-    parNum['Nt']         = int(parNum['Tmax']/parNum['dt'])         # Number of temporal iteration          
-    parNum['Ns']         = int(parNum['Tmax']/parNum['Tstore'])+1   # Number of elements stored
-    return parNum 
-
-def initCond(p,parNum):
-    '''
-    Determine the initial conditions that are used by the system to iterate on
-    '''
-    
-    v1 = np.ones(parNum['Nx']) ### Pratical notation for more readable code : 
-                           ### an array with 1 everywhere
-    ic={
-    ### INTENSIVE VARIABLES 
-    'd'      : v1*.1,
-    'omega'  : v1*p['omega0'],
-    'lambda' : v1*p['lambdamax'],
-    't'      : v1*0,    
-
-    ### CLIMATE VARIABLES FOR MINIMODEL
-    'CO2at_ini' : v1*851   ,
-    'CO2up_ini' : v1*460   ,
-    'CO2lo_ini' : v1*1740  ,
-    'T_ini'     : v1*0     ,
-    
-    ### INITIAL EXTENSIVE VARIABLES 
-
-    'N' : v1*1 , # Population
-    'a' : v1*1 , # productivity
-    'p' : v1*1 , # Price
-    } 
-    
-    ### DEDUCED FROM PREVIOUS ONES 
-    ic['Y'] = ic['lambda']*ic['a']*ic['N']
-    ic['D'] = ic['d']*ic['Y']
-    ic['K'] = ic['Y']*p['nu']
-    ic['L'] = ic['lambda']*ic['N']
-    ic['W'] = ic['omega']*ic['a']
-
-    return ic 
-
-def BasicParameters():
-    """
-    Create a dictionnary containing all the "phyiscal" parameters necessary 
-    for the simulation. Their description is in comment here. 
-    """
-    params = { 
-    # Population evolution 
-    'beta'   : 0.025,                      # Rate of population growth     (y^-1)
-    'PopSat' : 10000,                      # Ratio between initial and maximal population 
-    'alpha'  : 0.02,                       # Rate of productivity increase (y^-1)
-    
-    # Capital properties
-    'delta1' : 0.005,                      # Rate of WORKING capital depletion (y^-1)
-    
-    # Production 
-    'nu'    : 3,                           # Kapital to output ratio as in Leontiev. CAREFUL IN CES this is 1/A
-    'eta'   : 1000,                        # CES Only eta =1/(1+substituability)
-    'b'     : .5,                          # CES parameter : capital part of the production 
-    'z'     : 1,                           # Markup on salary estimation
-    
-    # INTEREST / Price
-    'r'        : .03,                      # Interest at the bank
-    'etaP'     : .192,                     # Typical rate for inflation
-    'muP'      : 1.3,                      # Mark-up of price
-    'gammaP'   : 0.1,                        # Money-illusion 
-    
-    ### FUNCTIONS AND THEIR PARAMETERS ########################################
-    # PHILIPS CURVE (employement-salary increase)
-    'phinul'   : 0.04,                     # Unemployement rate at which there is no salary increase with no inflation
-   
-    # KEEN INVESTMENT FUNCTION (profit-investment function)
-    'k0'       : -0.0065,     
-    'k1'       : np.exp(-5),
-    'k2'       : 20,
-    
-    # LINEAR DIVIDENT PROFITS 
-    'div0'     : 0.138, # Part of GDP as dividends when pi=0
-    'div1'     : 0.473, # Slope 
-
-    # Coupling Effets (EDP) ##################################################
-    'g1'  : .0    ,                       # GLOBAL         EFFECTS OF LAMBDA (Mean field)
-    'g2'  : .00   ,                       # WITH NEIGHBORS EFFECTS OF LAMBDA (field)
-    'muI' : 0     ,                       # 
-    'muN' : 0     ,                       #
-
-    # RELAXATION-BUFFER DYNAMICS #############################################
-    'tauR'   : 2.0,                       # Typical time for recruitement (y)
-    'tauF'   : 0.1,                       # Typical time for firing       (y)
-    'tauLam' : 2. ,                       # Typical time for employement information 
-    'tauK'   : 2  ,                       # Typical time on new capital integration
-    
-    #### GEMMES PARAMETERS ###################################################
-    'theta'  : 2.6,                   # Convexity on abattement cost function
-    'dsigma' : - 0.001,               # Variation rate of the growth of emission intensity 
-    'dPBS'   : - 0.005,               # Growth rate of back-stop technology price   
-    'dPc'    : 0, #[CORRECT]          # Growth rate of back-stop technology price 
-    'dEland' : - 0.022,               # Growth rate of land use change in CO2 emission
-    
-    # Damage function (on GDP)
-    '''D = 1 - (1 + p['pi1']*T + p['pi2']*T**2 + p['pi3']*T**p['zeta'] )**(-1)'''
-    'pi1' : 0         ,                # Linear temperature impact
-    'pi2' : .00236    ,                # Quadratic temperature impact
-    'pi3' : .00000507 ,                # Weitzmann Damage temperature impact 
-    'zeta': 6.754     ,                # Weitzmann impact 
-    'fk'  : 1/3       ,                # Fraction of environmental damage 
-                                       # allocated to the stock of capital
-    # Climate model
-    'Phi12'   : .024 ,#Transfer of carbon from atmosphere to biosphere
-    'Phi23'   : .001 ,#Transfer from biosphere to stock
-    
-    'C'     : 1/.098 ,# Heat capacity of fast-paced climate
-    'C0'    : 3.52   ,# Heat capacity of inertial component of climate
-    'gamma' : 0.0176 ,# Heat exchange coefficient between layer
-    'Tsens' : 3.1    ,# Climate sensibility
-    
-    'dFexo' : 0,
-    'FexoMax' : 0 ,
-    'F2CO2'   : 3.681 # W/M2, doubling CO2 impact on forced radiations
-       
-    }
-    
-    params['omega0']     = 1-params['nu']*(params['alpha']+
-                                           params['beta']+
-                                           params['delta1'])  # Solow point of a classic goodwin system          
-    params['phi0']       = params['phinul']    / (1- params['phinul']**2)          # Based on Phinul value
-    params['phi1']       = params['phinul']**(3) / (1- params['phinul']**2)        # Based on Phinul value
-    params['lambdamin']  = 1- np.sqrt( params['phi1']/(params['alpha']+
-                                                       params['phi0'])) # Same
-    params['lambdamax']  = .98     
-    return params
-
-
-   
->>>>>>> 8ee1bfdf
+    return params