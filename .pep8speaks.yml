# File : .pep8speaks.yml

scanner:
    diff_only: False  # If False, the entire file touched by the Pull Request is scanned for errors. If True, only the diff is scanned.
    linter: pycodestyle  # Other option is flake8

pycodestyle:  # Same as scanner.linter value. Other option is flake8
    max-line-length: 100  # Default is 79 in PEP 8
    ignore:  # Errors and warnings to ignore
        - W504  # line break after binary operator
        - E402  # module level import not at top of file
        - E731  # do not assign a lambda expression, use a def
        - C406  # Unnecessary list literal - rewrite as a dict literal.
        - E741  # ambiguous variable name
        - W503  # line break before binary operator
<<<<<<< HEAD
        - E265  # block comment should start with '# '
        - E226  # missing whitespace around arithmetic operator
=======
        - E226  # missing whitespace around arithmetic operator
        - E265  # block comment should start with '# '

>>>>>>> f9d3f2e6

no_blank_comment: False  # If True, no comment is made on PR without any errors.
descending_issues_order: False  # If True, PEP 8 issues in message will be displayed in descending order of line numbers in the file

message:  # Customize the comment made by the bot
    opened:  # Messages when a new PR is submitted
        header: "Hello @{name}! Thanks for opening this PR. "
                # The keyword {name} is converted into the author's username
        footer: "Do see the [Hitchhiker's guide to code style](https://goo.gl/hqbW4r)"
                # The messages can be written as they would over GitHub
    updated:  # Messages when new commits are added to the PR
        header: "Hello @{name}! Thanks for updating this PR. "
        footer: ""  # Why to comment the link to the style guide everytime? :)
    no_errors: "There are currently no PEP 8 issues detected in this Pull Request. Cheers! :beers: "<|MERGE_RESOLUTION|>--- conflicted
+++ resolved
@@ -13,14 +13,9 @@
         - C406  # Unnecessary list literal - rewrite as a dict literal.
         - E741  # ambiguous variable name
         - W503  # line break before binary operator
-<<<<<<< HEAD
         - E265  # block comment should start with '# '
         - E226  # missing whitespace around arithmetic operator
-=======
-        - E226  # missing whitespace around arithmetic operator
-        - E265  # block comment should start with '# '
 
->>>>>>> f9d3f2e6
 
 no_blank_comment: False  # If True, no comment is made on PR without any errors.
 descending_issues_order: False  # If True, PEP 8 issues in message will be displayed in descending order of line numbers in the file
